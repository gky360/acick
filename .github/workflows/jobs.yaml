--- conflicted
+++ resolved
@@ -40,34 +40,6 @@
           command: fmt
           args: --all -- --check
 
-<<<<<<< HEAD
-  coverage:
-    name: Coverage
-    runs-on: ubuntu-latest
-    container:
-      image: xd009642/tarpaulin:develop-nightly
-      options: --security-opt seccomp=unconfined
-    steps:
-      - name: Checkout repository
-        uses: actions/checkout@v2
-
-      - name: Generate code coverage
-        run: |
-          cargo +nightly tarpaulin --verbose --forward --ignore-tests --run-types Tests Doctests Benchmarks Examples --timeout 300 --workspace --all-features
-
-      - name: Upload to codecov.io
-        uses: codecov/codecov-action@v2
-        with:
-          fail_ci_if_error: true
-
-      - name: Archive code coverage results
-        uses: actions/upload-artifact@v1
-        with:
-          name: code-coverage-report
-          path: cobertura.xml
-
-=======
->>>>>>> 552fa747
   doc:
     strategy:
       fail-fast: true
